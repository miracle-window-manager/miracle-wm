name: Build & Test

on:
  push:
    branches: [ "develop" ]
  pull_request:
    branches: [ "develop" ]

env:
  # Customize the CMake build type here (Release, Debug, RelWithDebInfo, etc.)
  BUILD_TYPE: Debug

jobs:
  build:
    # The CMake configure and build commands are platform agnostic and should work equally well on Windows or Mac.
    # You can convert this to a matrix build if you need cross-platform coverage.
    # See: https://docs.github.com/en/free-pro-team@latest/actions/learn-github-actions/managing-complex-workflows#using-a-build-matrix
    runs-on: ubuntu-24.04

    steps:
    - uses: actions/checkout@v3
    
    - name: Add PPA
      run: | 
        sudo apt-add-repository ppa:mir-team/release
        sudo add-apt-repository ppa:ubuntu-toolchain-r/test
        sudo apt update

    - name: Install dependencies
      run: |
        sudo apt install gcc-13  g++-13
        sudo update-alternatives --install /usr/bin/gcc gcc /usr/bin/gcc-13 100 --slave /usr/bin/g++ g++ /usr/bin/g++-13
        sudo apt install libmiral-dev libmircommon-internal-dev libmircommon-dev libmirserver-internal-dev \
          libgtest-dev libyaml-cpp-dev libglib2.0-dev libevdev-dev nlohmann-json3-dev libnotify-dev pcre2-utils \
          libmiroil-dev libmirrenderer-dev libgles2-mesa-dev libmirwayland-dev libjson-c-dev
          
        sudo apt install mir-platform-graphics-virtual xwayland \
          mir-platform-graphics-gbm-kms mir-platform-rendering-egl-generic gedit gnome-chess \
<<<<<<< HEAD
          libegl1-mesa libgbm1
=======
          libwayland-dev gnome-calculator
>>>>>>> 24f4a13c

    - name: Configure CMake
      run: cmake -B ${{github.workspace}}/build -DCMAKE_BUILD_TYPE=${{env.BUILD_TYPE}}

    - name: Build
      run:  cmake --build ${{github.workspace}}/build --config ${{env.BUILD_TYPE}}

    - name: Install
      run: sudo cmake --install ${{github.workspace}}/build --config ${{env.BUILD_TYPE}}

    - name: Unit Tests
      run: cd ${{github.workspace}}/build && ./bin/miracle-wm-tests

    - name: IPC Tests
      run: |
        export NO_AT_BRIDGE=1
        sudo systemd-run --uid 1001 -p Environment=XDG_SESSION_TYPE=wayland -p PAMName=login -p TTYPath=/dev/tty1 -- tail -f /dev/null

        cd ${{github.workspace}}/tests/ipc
        pip install -r requirements.txt
        MIRACLE_IPC_TEST_BIN=/usr/local/bin/miracle-wm pytest -s

    - name: Check Licenses
      run: python tools/check_license.py<|MERGE_RESOLUTION|>--- conflicted
+++ resolved
@@ -36,11 +36,7 @@
           
         sudo apt install mir-platform-graphics-virtual xwayland \
           mir-platform-graphics-gbm-kms mir-platform-rendering-egl-generic gedit gnome-chess \
-<<<<<<< HEAD
-          libegl1-mesa libgbm1
-=======
-          libwayland-dev gnome-calculator
->>>>>>> 24f4a13c
+          libegl1-mesa libgbm1 libwayland-dev gnome-calculator
 
     - name: Configure CMake
       run: cmake -B ${{github.workspace}}/build -DCMAKE_BUILD_TYPE=${{env.BUILD_TYPE}}
