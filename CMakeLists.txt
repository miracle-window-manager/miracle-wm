cmake_minimum_required(VERSION 3.7)
cmake_policy(SET CMP0015 NEW)
cmake_policy(SET CMP0022 NEW)

project(miracle-wm)

set(CMAKE_CXX_STANDARD 23)
set(CMAKE_CXX_EXTENSIONS OFF)
set(CMAKE_CXX_STANDARD_REQUIRED ON)
set(CMAKE_CXX_COMPILER g++)

set(ENV{PKG_CONFIG_PATH} "/usr/local/lib/pkgconfig/")
set(CMAKE_ARCHIVE_OUTPUT_DIRECTORY ${CMAKE_BINARY_DIR}/lib)
set(CMAKE_LIBRARY_OUTPUT_DIRECTORY ${CMAKE_BINARY_DIR}/lib)
set(CMAKE_RUNTIME_OUTPUT_DIRECTORY ${CMAKE_BINARY_DIR}/bin)

option(SNAP_BUILD "Building as a snap?" OFF)

find_package(PkgConfig)
pkg_check_modules(MIRAL miral REQUIRED)
pkg_check_modules(MIROIL miroil REQUIRED)
pkg_check_modules(MIRRENDERER mirrenderer REQUIRED)
pkg_check_modules(MIRPLATFORM mirplatform REQUIRED)
pkg_check_modules(MIRCOMMON mircommon REQUIRED)
pkg_check_modules(MIRCOMMON_INTERNAL mircommon-internal REQUIRED)
pkg_check_modules(MIRSERVER mirserver REQUIRED)
pkg_check_modules(MIRSERVER_INTERNAL mirserver-internal REQUIRED)
pkg_check_modules(GLIB REQUIRED IMPORTED_TARGET glib-2.0)
pkg_check_modules(YAML REQUIRED IMPORTED_TARGET yaml-cpp)
pkg_check_modules(LIBEVDEV REQUIRED IMPORTED_TARGET libevdev)
find_package(nlohmann_json 3.2.0 REQUIRED)
pkg_check_modules(LIBNOTIFY REQUIRED IMPORTED_TARGET libnotify)
pkg_check_modules(EGL REQUIRED IMPORTED_TARGET egl)
pkg_check_modules(GLESv2 REQUIRED IMPORTED_TARGET glesv2)

include(GNUInstallDirs)

add_library(miracle-wm-implementation
    STATIC
    src/policy.cpp
    src/tiling_window_tree.cpp
    src/node.cpp
    src/window_helpers.h
    src/window_helpers.cpp
    src/miracle_config.cpp
    src/miracle_config.h
    src/output_content.cpp
    src/workspace_manager.cpp
    src/ipc.cpp
    src/auto_restarting_launcher.cpp
    src/workspace_observer.cpp
    src/window_metadata.cpp
    src/workspace_content.cpp
    src/leaf_node.cpp
    src/parent_node.cpp
    src/window_manager_tools_tiling_interface.cpp
    src/renderer.cpp
    src/tessellation_helpers.cpp
    src/miracle_gl_config.cpp
<<<<<<< HEAD
    src/animator.cpp
=======
>>>>>>> 57515dda
    src/i3_command.cpp
    src/i3_command_executor.cpp
    src/surface_tracker.cpp
    src/window_tools_accessor.cpp
)

add_executable(miracle-wm
    src/main.cpp
)


target_include_directories(miracle-wm-implementation PUBLIC SYSTEM
    ${MIRAL_INCLUDE_DIRS}
    ${MIROIL_INCLUDE_DIRS}
    ${MIRCOMMON_INCLUDE_DIRS}
    ${MIRRENDERER_INCLUDE_DIRS}
    ${MIRPLATFORM_INCLUDE_DIRS}
    ${MIRCOMMON_INTERNAL_INCLUDE_DIRS}
    ${MIRSERVER_INTERNAL_INCLUDE_DIRS}
    ${MIRSERVER_INCLUDE_DIRS}
    ${PROJECT_SOURCE_DIR}/include)

target_link_libraries(miracle-wm-implementation
    ${MIRAL_LDFLAGS}
    ${MIROIL_LDFLAGS}
    ${MIRRENDERER_LDFLAGS}
    ${MIRPLATFORM_LDFLAGS}
    ${MIRSERVER_LDFLAGS}
    ${MIRSERVER_INTERNAL_LDFLAGS}
    PkgConfig::YAML
    PkgConfig::GLIB
    PkgConfig::LIBEVDEV
    PkgConfig::LIBNOTIFY
    nlohmann_json::nlohmann_json
    PkgConfig::EGL
    PkgConfig::GLESv2
    -lpcre2-8 -lpcre2-16 -lpcre2-32)

target_include_directories(miracle-wm PUBLIC SYSTEM ${MIRAL_INCLUDE_DIRS})
target_link_libraries(miracle-wm PUBLIC ${MIRAL_LDFLAGS} PRIVATE miracle-wm-implementation)

install(PROGRAMS ${CMAKE_BINARY_DIR}/bin/miracle-wm
    DESTINATION ${CMAKE_INSTALL_BINDIR}
)

configure_file(session/usr/local/share/wayland-sessions/miracle-wm.desktop.in miracle-wm.desktop @ONLY)
install(FILES ${CMAKE_CURRENT_BINARY_DIR}/miracle-wm.desktop
    DESTINATION ${CMAKE_INSTALL_DATADIR}/wayland-sessions)

add_custom_target(miracle-wm-sensible-terminal ALL
    cp ${CMAKE_CURRENT_SOURCE_DIR}/src/miracle-wm-sensible-terminal ${CMAKE_BINARY_DIR}/bin
)

install(PROGRAMS
    src/miracle-wm-sensible-terminal
    DESTINATION ${CMAKE_INSTALL_BINDIR}
)

if(SNAP_BUILD)
    add_custom_target(miracle-wm-unsnap ALL
        cp ${CMAKE_CURRENT_SOURCE_DIR}/src/miracle-wm-unsnap ${CMAKE_BINARY_DIR}/bin
    )
    install(PROGRAMS
        src/miracle-wm-unsnap
        DESTINATION ${CMAKE_INSTALL_BINDIR}
    )
endif()

add_subdirectory(tests/)<|MERGE_RESOLUTION|>--- conflicted
+++ resolved
@@ -57,10 +57,6 @@
     src/renderer.cpp
     src/tessellation_helpers.cpp
     src/miracle_gl_config.cpp
-<<<<<<< HEAD
-    src/animator.cpp
-=======
->>>>>>> 57515dda
     src/i3_command.cpp
     src/i3_command_executor.cpp
     src/surface_tracker.cpp
