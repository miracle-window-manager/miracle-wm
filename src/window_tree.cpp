--- conflicted
+++ resolved
@@ -39,11 +39,7 @@
     new_spec.max_width() = geom::Width{std::numeric_limits<int>::max()};
     new_spec.min_height() = geom::Height{0};
     new_spec.max_height() = geom::Height{std::numeric_limits<int>::max()};
-<<<<<<< HEAD
-    auto rect = get_active_lane()->create_new_node_position();
-=======
     auto rect = _get_active_lane()->create_new_node_position();
->>>>>>> bc0746c5
     new_spec.size() = rect.size;
     new_spec.top_left() = rect.top_left;
 
