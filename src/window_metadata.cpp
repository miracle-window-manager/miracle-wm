--- conflicted
+++ resolved
@@ -84,19 +84,16 @@
     return nullptr;
 }
 
-<<<<<<< HEAD
-void WindowMetadata::set_tiling(miracle::OutputContent* in_output, int in_workspace)
+void WindowMetadata::set_tiling(miracle::OutputContent* in_output, std::shared_ptr<WorkspaceContent> const& in_workspace)
 {
     type = WindowType::tiled;
-    output = in_output;
     workspace = in_workspace;
     is_pinned = false;
 }
 
-void WindowMetadata::set_floating(miracle::OutputContent* in_output, int in_workspace)
+void WindowMetadata::set_floating(miracle::OutputContent* in_output, std::shared_ptr<WorkspaceContent> const& in_workspace)
 {
     type = WindowType::floating;
-    output = in_output;
     workspace = in_workspace;
     is_pinned = false;
 }
@@ -104,10 +101,10 @@
 void WindowMetadata::set_other()
 {
     type = WindowType::other;
-    output = nullptr;
-    workspace = -1;
+    workspace = nullptr;
     is_pinned = false;
-=======
+}
+
 uint32_t WindowMetadata::get_animation_handle() const
 {
     return animation_handle;
@@ -124,5 +121,4 @@
         return nullptr;
 
     return workspace->get_output();
->>>>>>> f6e54482
 }