--- conflicted
+++ resolved
@@ -15,15 +15,12 @@
 along with this program.  If not, see <http://www.gnu.org/licenses/>.
 **/
 
-<<<<<<< HEAD
 #include "direction.h"
 #include "miral/window_specification.h"
 #include "window_metadata.h"
-=======
 #include "window_metadata.h"
 #include "workspace_content.h"
 #include <memory>
->>>>>>> f6e54482
 #define MIR_LOG_COMPONENT "output_content"
 
 #include "animator.h"
@@ -102,18 +99,12 @@
     case WindowType::tiled:
     {
         auto node = get_active_tree()->advise_new_window(window_info);
-<<<<<<< HEAD
 
         if (metadata)
-        {
-            metadata->set_tiling(this, active_workspace);
-        }
+            metadata->set_tiling(this, get_active_workspace());
         else
             metadata = std::make_shared<WindowMetadata>(
-                WindowType::tiled, window_info.window(), this, active_workspace);
-=======
-        metadata = std::make_shared<WindowMetadata>(WindowType::tiled, window_info.window(), get_active_workspace());
->>>>>>> f6e54482
+                WindowType::tiled, window_info.window(), get_active_workspace());
         metadata->associate_to_node(node);
         break;
     }
@@ -121,10 +112,9 @@
     {
         floating_window_manager.advise_new_window(window_info);
         if (metadata)
-            metadata->set_floating(this, active_workspace);
+            metadata->set_floating(this, get_active_workspace());
         else
-            metadata = std::make_shared<WindowMetadata>(
-                WindowType::floating, window_info.window(), this, active_workspace);
+            metadata = std::make_shared<WindowMetadata>(WindowType::tiled, window_info.window(), get_active_workspace());
         break;
     }
     case WindowType::other:
@@ -141,9 +131,6 @@
         break;
     }
 
-<<<<<<< HEAD
-    return metadata;
-=======
     if (metadata)
     {
         miral::WindowSpecification spec;
@@ -158,7 +145,6 @@
         mir::log_error("Window failed to set metadata");
         return nullptr;
     }
->>>>>>> f6e54482
 }
 
 void OutputContent::handle_window_ready(miral::WindowInfo& window_info, std::shared_ptr<miracle::WindowMetadata> const& metadata)
@@ -777,17 +763,10 @@
         auto& info = tools.info_for(active_window);
         info.clip_area(area);
 
-<<<<<<< HEAD
-        auto new_metadata = advise_new_window(info, WindowType::floating);
+        auto new_metadata = window_helpers::get_metadata(active_window, tools);
         handle_window_ready(info, new_metadata);
 
         WindowSpecification spec = floating_window_manager.place_new_window(tools.info_for(active_window.application()), prev_spec);
-=======
-        WindowSpecification spec = floating_window_manager.place_new_window(
-            tools.info_for(active_window.application()),
-            prev_spec);
-        spec.userdata() = std::make_shared<WindowMetadata>(WindowType::floating, active_window, get_active_workspace());
->>>>>>> f6e54482
         spec.top_left() = geom::Point { active_window.top_left().x.as_int() + 20, active_window.top_left().y.as_int() + 20 };
         spec.userdata() = new_metadata;
         tools.modify_window(active_window, spec);
